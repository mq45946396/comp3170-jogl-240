--- conflicted
+++ resolved
@@ -753,14 +753,10 @@
 				logString = new String(log);
 			}
 
-<<<<<<< HEAD
 			// delete the shader if the compilation failed
 			gl.glDeleteShader(shader);
 			
-			String message = String.format("%s: compilation error\n%s", sourceFile.getName(), logString);
-=======
 			String message = String.format("%s: %s compilation error\n%s", sourceFile.getName(), shaderType(type), logString);
->>>>>>> 2c5d9af3
 			throw new GLException(message);
 		}
 
